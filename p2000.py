--- conflicted
+++ resolved
@@ -14,17 +14,10 @@
 import time
 from datetime import datetime
 from opencage.geocoder import OpenCageGeocode
-
+import paho.mqtt.client as mqtt
 import requests
 
-<<<<<<< HEAD
 VERSION = "0.0.3"
-=======
-import paho.mqtt.client as mqtt
-
-VERSION = "0.0.1"
->>>>>>> 9ab121e2
-
 
 class MessageItem:
     """Contains all the Message data."""
@@ -78,7 +71,7 @@
         "mqtt_topic": "p2000",
     }
     config["opencage"] = {
-        "gpstoken": "Place your Opencage token here",
+        "gpstoken": "Place your OpenCage token here",
     }
     with open("config.ini", "w") as configfile:
         config.write(configfile)
@@ -257,16 +250,13 @@
         self.baseurl = self.config.get("home-assistant", "baseurl")
         self.token = self.config.get("home-assistant", "token")
         self.sensorname = self.config.get("home-assistant", "sensorname")
-<<<<<<< HEAD
         self.gpstoken = self.config.get("opencage", "gpstoken")
-=======
         self.use_mqtt = self.config.getboolean("mqtt","enabled")
         self.mqtt_server = self.config.get("mqtt","mqtt_server")
         self.mqtt_port = int(self.config.get("mqtt","mqtt_port"))
         self.mqtt_username = self.config.get("mqtt","mqtt_user")
         self.mqtt_password = self.config.get("mqtt","mqtt_password")
         self.mqtt_topic = self.config.get("mqtt","mqtt_topic")
->>>>>>> 9ab121e2
 
         # Load capcodes data
         self.capcodes = load_capcodes_dict("db_capcodes.txt")
